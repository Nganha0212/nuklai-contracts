import "dotenv/config";
import { HardhatUserConfig } from "hardhat/config";
import "@nomicfoundation/hardhat-ethers";
import "@nomicfoundation/hardhat-chai-matchers";
import "@nomicfoundation/hardhat-toolbox";
import "@typechain/hardhat";
import "solidity-coverage";
import "hardhat-deploy";
import "hardhat-deploy-ethers";
import { network } from "./utils";
import "./tasks";

const config: HardhatUserConfig = {
<<<<<<< HEAD
    solidity: {
        version: "0.8.18",
        settings: {
            optimizer: {
                enabled: true,
                runs: 2000000,
            },
        },
        overrides: {
            "contracts/DatasetFactory.sol": {
                settings: {
                    viaIR: true,
                }
            }
        }
    },
=======
  solidity: {
    version: "0.8.18",
    settings: {
      optimizer: {
        enabled: true,
        runs: 200,
      },
    },
    overrides: {
      "contracts/DatasetFactory.sol": {
        version: "0.8.18",
        settings: {
          viaIR: true,
        },
      },
    },
  },
  networks: {
    goerli: {
      url: network.getNodeUrl("goerli"),
      accounts: network.getAccounts("goerli"),
      verify: {
        etherscan: {
          apiKey: process.env.ETHERSCAN_API_KEY_GOERLI,
        },
      },
    },
    fuji: {
      url: network.getNodeUrl("fuji"),
      accounts: network.getAccounts("fuji"),
      verify: {
        etherscan: {
          apiKey: process.env.ETHERSCAN_API_KEY_FUJI,
        },
      },
    },
  },
  namedAccounts: {
    dtAdmin: 0,
    user: 1,
    datasetOwner: 2,
    contributor: 3,
    subscriber: 4,
    secondSubscriber: 5,
    consumer: 6,
    secondConsumer: 7,
  },
>>>>>>> 77c1f333
};

export default config;<|MERGE_RESOLUTION|>--- conflicted
+++ resolved
@@ -11,24 +11,6 @@
 import "./tasks";
 
 const config: HardhatUserConfig = {
-<<<<<<< HEAD
-    solidity: {
-        version: "0.8.18",
-        settings: {
-            optimizer: {
-                enabled: true,
-                runs: 2000000,
-            },
-        },
-        overrides: {
-            "contracts/DatasetFactory.sol": {
-                settings: {
-                    viaIR: true,
-                }
-            }
-        }
-    },
-=======
   solidity: {
     version: "0.8.18",
     settings: {
@@ -76,7 +58,6 @@
     consumer: 6,
     secondConsumer: 7,
   },
->>>>>>> 77c1f333
 };
 
 export default config;