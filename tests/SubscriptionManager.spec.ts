--- conflicted
+++ resolved
@@ -929,17 +929,18 @@
           parseUnits('3.1536', 18)
         );
 
+        const [, maxSubscriptionFee] = await DatasetSubscriptionManager_.subscriptionFee(
+          datasetId_,
+          BigInt(365),
+          1
+        );
+
         const extendSubscriptionReceipt = await (
           await DatasetSubscriptionManager_.connect(users_.subscriber).extendSubscription(
             subscriptionId_,
-<<<<<<< HEAD
             BigInt(600),
-            0
-=======
-            daysInYear + BigInt(1),
             0,
-            1
->>>>>>> e779b37e
+            maxSubscriptionFee * 2n
           )
         ).wait();
 
