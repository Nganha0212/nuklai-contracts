--- conflicted
+++ resolved
@@ -316,11 +316,7 @@
 
     address collectToken = payments[firstUnclaimedPayout].token;
     uint256 collectAmount;
-<<<<<<< HEAD
-    for (uint256 i = firstUnclaimedPayout; i < payments.length; ) {
-=======
-    for (uint256 i = firstUnclaimedPayout; i < totalPayments; i++) {
->>>>>>> c80ed593
+    for (uint256 i = firstUnclaimedPayout; i < totalPayments; ) {
       Payment storage p = payments[i];
       if (collectToken != p.token) {
         // Payment token changed, send what we've already collected
@@ -350,11 +346,7 @@
 
     if (firstUnclaimedPayout >= totalPayments) return 0;
 
-<<<<<<< HEAD
-    for (uint256 i = firstUnclaimedPayout; i < payments.length; ) {
-=======
-    for (uint256 i = firstUnclaimedPayout; i < totalPayments; i++) {
->>>>>>> c80ed593
+    for (uint256 i = firstUnclaimedPayout; i < totalPayments; ) {
       Payment storage p = payments[i];
       if (token == p.token) {
         collectAmount += _calculatePayout(p, account);
@@ -380,11 +372,7 @@
 
     address collectToken;
     uint256 pendingFeeToken;
-<<<<<<< HEAD
-    for (uint256 i = firstUnclaimedPayout; i < payments.length; ) {
-=======
-    for (uint256 i = firstUnclaimedPayout; i < totalPayments; i++) {
->>>>>>> c80ed593
+    for (uint256 i = firstUnclaimedPayout; i < totalPayments; ) {
       collectToken = payments[i].token;
       pendingFeeToken = pendingOwnerFee[collectToken];
 
@@ -414,11 +402,7 @@
 
     address collectToken = payments[firstUnclaimedPayout].token;
     uint256 collectAmount;
-<<<<<<< HEAD
-    for (uint256 i = firstUnclaimedPayout; i < payments.length; ) {
-=======
-    for (uint256 i = firstUnclaimedPayout; i < totalPayments; i++) {
->>>>>>> c80ed593
+    for (uint256 i = firstUnclaimedPayout; i < totalPayments; ) {
       Payment storage p = payments[i];
       if (collectToken != p.token) {
         // Payment token changed, send what we've already collected
