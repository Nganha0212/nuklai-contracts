// SPDX-License-Identifier: MIT
pragma solidity ^0.8.0;

import {IDatasetNFT} from "../interfaces/IDatasetNFT.sol";
import {IFragmentNFT} from "../interfaces/IFragmentNFT.sol";
import {IVerifierManager} from "../interfaces/IVerifierManager.sol";
import {IVerifier} from "../interfaces/IVerifier.sol";
import {
  ERC2771ContextExternalForwarderSourceUpgradeable
} from "../utils/ERC2771ContextExternalForwarderSourceUpgradeable.sol";

/**
 * @title VerifierManager contract
 * @author Data Tunnel
 * @notice Configures and coordinates verifiers for Dataset's proposed contributions,
 * handling approval or rejection operations based on the configured verifiers.
 * This is the implementation contract, and each Dataset (represented by a Dataset NFT token) is associated
 * with a specific instance of this implementation.
 */
contract VerifierManager is IVerifierManager, ERC2771ContextExternalForwarderSourceUpgradeable {
  error NOT_DATASET_OWNER(address account);
  error NOT_FRAGMENT_NFT(address account);
  error VERIFIER_WRONG_SENDER(address account);
  error VERIFIER_NOT_SET(address account);
  error ARRAY_LENGTH_MISMATCH();

<<<<<<< HEAD
  event FragmentPending(uint256 indexed id);
  event FragmentResolved(uint256 indexed id, bool accept);
=======
  event FragmentPending(uint256 id);
  event FragmentResolved(uint256 id, bool accept);
  event FragmentTagDefaultVerifierSet(address verifier);
  event FragmentTagVerifierSet(address indexed verifier, bytes32 tag);
>>>>>>> a8cc5a26

  IDatasetNFT public dataset;
  uint256 public datasetId;
  address public defaultVerifier;
  mapping(bytes32 tag => address verifier) public verifiers;
  mapping(uint256 id => bytes32 tag) internal _pendingFragmentTags;

  modifier onlyDatasetOwner() {
    address msgSender = _msgSender();
    if (dataset.ownerOf(datasetId) != msgSender) revert NOT_DATASET_OWNER(msgSender);
    _;
  }

  modifier onlyFragmentNFT() {
    //Use msg.sender here instead of _msgSender() because this call should not go through trustedForwarder
    if (dataset.fragmentNFT(datasetId) != msg.sender) revert NOT_FRAGMENT_NFT(msg.sender);
    _;
  }

  constructor() {
    _disableInitializers();
  }

  /**
   * @notice Initializes the VerifierManager contract
   * @param dataset_ The address of the DatasetNFT contract
   * @param datasetId_ The ID of the target Dataset NFT token
   */
  function initialize(address dataset_, uint256 datasetId_) external initializer {
    __ERC2771ContextExternalForwarderSourceUpgradeable_init_unchained(dataset_);
    dataset = IDatasetNFT(dataset_);
    datasetId = datasetId_;
  }

  /**
   * @notice Sets the default verifier
   * @dev Only callable by the Dataset owner
   * The default verifier is invoked during `propose()` & `resolve()` operations targeting tags that have not been
   * explicitly configured by the Dataset Owner (see `setTagVerifier()` & `setTagVerifiers()`)
   * @param defaultVerifier_ The address of the verifier contract to set as the default verifier
   */
  function setDefaultVerifier(address defaultVerifier_) external onlyDatasetOwner {
    defaultVerifier = defaultVerifier_;
    emit FragmentTagDefaultVerifierSet(defaultVerifier_);
  }

  /**
   * @notice Sets a verifier for the specified `tag`
   * @dev Only callable by the Dataset owner
   * @param tag The encoded label (Hash of the contribution's name) indicating the type of contribution
   * that the given verifier should target
   * @param verifier The address of the verifier contract
   */
  function setTagVerifier(bytes32 tag, address verifier) external onlyDatasetOwner {
    verifiers[tag] = verifier;
    emit FragmentTagVerifierSet(verifier, tag);
  }

  /**
   * @notice Sets the verifiers for the respective specified tags
   * @dev Only callable by the Dataset owner
   * @param tags Array with the tags (encoded labels indicating types of contribution) to configure
   * @param verifiers_ Array with the respective addresses of the verifier contracts to set for `tags`
   */
  function setTagVerifiers(bytes32[] calldata tags, address[] calldata verifiers_) external onlyDatasetOwner {
    if (tags.length != verifiers_.length) revert ARRAY_LENGTH_MISMATCH();
    for (uint256 i; i < tags.length; i++) {
      verifiers[tags[i]] = verifiers_[i];
      emit FragmentTagVerifierSet(verifiers_[i], tags[i]);
    }
  }

  /**
   * @notice Adds the pending Fragment ID to the verification queue
   * @dev Only callable by the respective FragmentNFT contract instance
   * Emits a {FragmentPending} event.
   * @param id The ID of the pending Fragment
   * @param tag The encoded label (Hash of the contribution's name) indicating the type of contribution
   */
  function propose(uint256 id, bytes32 tag) external onlyFragmentNFT {
    address verifier = _verifierForTag(tag);
    if (verifier == address(0)) revert VERIFIER_NOT_SET(verifier);

    _pendingFragmentTags[id] = tag;
    IVerifier(verifier).propose(_msgSender(), id, tag);
    emit FragmentPending(id);
  }

  /**
   * @notice Resolves a single contribution proposal
   * @dev Only callable by the configured Verifier for the associated tag.
   * Emits a {FragmentResolved} event.
   * @param id The ID of the pending Fragment associated with the contribution proposal
   * @param accept Flag to indicate acceptance (`true`) or rejection (`true`)
   */
  function resolve(uint256 id, bool accept) external {
    bytes32 tag = _pendingFragmentTags[id];
    address verifier = _verifierForTag(tag);
    // Here we use _msgSender() because we allow verifier to be EOA (for example - offchain service)
    address msgSender = _msgSender();
    if (verifier != msgSender) revert VERIFIER_WRONG_SENDER(msgSender);
    IFragmentNFT fragmentNFT = IFragmentNFT(dataset.fragmentNFT(datasetId));
    delete _pendingFragmentTags[id];
    if (accept) {
      fragmentNFT.accept(id);
    } else {
      fragmentNFT.reject(id);
    }
    emit FragmentResolved(id, accept);
  }

  /**
   * @notice Retrieves the address of the verifier contract associated with the specified `tag`
   * @param tag The encoded label (Hash of the contribution's name) indicating the type of contribution,
   * to inquire about
   * @return verifier The address of the verifier contract associated with the specified `tag`
   */
  function _verifierForTag(bytes32 tag) internal view returns (address verifier) {
    verifier = verifiers[tag];
    if (verifier == address(0) && defaultVerifier != address(0)) {
      verifier = defaultVerifier;
    }
  }
}<|MERGE_RESOLUTION|>--- conflicted
+++ resolved
@@ -24,15 +24,10 @@
   error VERIFIER_NOT_SET(address account);
   error ARRAY_LENGTH_MISMATCH();
 
-<<<<<<< HEAD
   event FragmentPending(uint256 indexed id);
   event FragmentResolved(uint256 indexed id, bool accept);
-=======
-  event FragmentPending(uint256 id);
-  event FragmentResolved(uint256 id, bool accept);
-  event FragmentTagDefaultVerifierSet(address verifier);
-  event FragmentTagVerifierSet(address indexed verifier, bytes32 tag);
->>>>>>> a8cc5a26
+  event FragmentTagDefaultVerifierSet(address indexed verifier);
+  event FragmentTagVerifierSet(address indexed verifier, bytes32 indexed tag);
 
   IDatasetNFT public dataset;
   uint256 public datasetId;
