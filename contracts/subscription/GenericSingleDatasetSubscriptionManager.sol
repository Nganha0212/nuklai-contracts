// SPDX-License-Identifier: MIT
pragma solidity ^0.8.0;

import {Initializable} from "@openzeppelin/contracts-upgradeable/proxy/utils/Initializable.sol";
import {Context} from "@openzeppelin/contracts/utils/Context.sol";
import {EnumerableSet} from "@openzeppelin/contracts/utils/structs/EnumerableSet.sol";
import {ERC721Enumerable} from "@openzeppelin/contracts/token/ERC721/extensions/ERC721Enumerable.sol";
import {ISubscriptionManager} from "../interfaces/ISubscriptionManager.sol";
import {IDatasetNFT} from "../interfaces/IDatasetNFT.sol";
import {
  ERC2771ContextExternalForwarderSourceUpgradeable
} from "../utils/ERC2771ContextExternalForwarderSourceUpgradeable.sol";

/**
 * @title GenericSingleDatasetSubscriptionManager contract
 * @author Data Tunnel
 * @notice Abstract contract serving as the foundation for managing single Dataset subscriptions and related operations.
 * Derived contracts mint ERC721 tokens that represent subscriptions to the managed Dataset, thus, subscriptions
 * have unique IDs which are the respective minted ERC721 tokens' IDs.
 */
abstract contract GenericSingleDatasetSubscriptionManager is
  ISubscriptionManager,
  Initializable,
  ERC721Enumerable,
  ERC2771ContextExternalForwarderSourceUpgradeable
{
  using EnumerableSet for EnumerableSet.AddressSet;
  using EnumerableSet for EnumerableSet.UintSet;

  event SubscriptionPaid(uint256 indexed id, uint256 validSince, uint256 validTill, uint256 paidConsumers);
  event ConsumerAdded(uint256 indexed id, address indexed consumer);
  event ConsumerRemoved(uint256 indexed id, address indexed consumer);

  error UNSUPPORTED_DATASET(uint256 id);
  error CONSUMER_NOT_FOUND(uint256 subscription, address consumer);
  error CONSUMER_ALREADY_SUBSCRIBED(address account);
  error CONSUMER_ZERO();
  error MAX_CONSUMERS_ADDITION_REACHED(uint256 total, uint256 current);
  error NOT_SUBSCRIPTION_OWNER(address account);
  error NOT_DATASET_OWNER(address account);
  error SUBSCRIPTION_DURATION_INVALID(uint256 minimum, uint256 maximum, uint256 current);
  error SUBSCRIPTION_ENDED(uint256 validTill, uint256 currentTimestamp);
  error SUBSCRIPTION_REMAINING_DURATION(uint256 maximum, uint256 current);
  error ARRAY_LENGTH_MISMATCH();
  error NOTHING_TO_PAY();

  struct SubscriptionDetails {
    uint256 validSince;
    uint256 validTill;
    uint256 paidConsumers;
    EnumerableSet.AddressSet consumers;
  }

  uint256 public constant MAX_SUBSCRIPTION_DURATION_IN_DAYS = 365;
  uint256 public constant MAX_SUBSCRIPTION_EXTENSION_IN_DAYS = 30;
  IDatasetNFT public dataset;
  uint256 public datasetId;
  uint256 internal _mintCounter;

  mapping(uint256 id => SubscriptionDetails) internal _subscriptions;
  mapping(address consumer => EnumerableSet.UintSet subscriptions) internal _consumerSubscriptions;

  modifier onlySubscriptionOwner(uint256 subscription) {
    address msgSender = _msgSender();
    if (ownerOf(subscription) != msgSender) revert NOT_SUBSCRIPTION_OWNER(msgSender);
    _;
  }

  modifier onlyDatasetOwner() {
    address msgSender = _msgSender();
    if (dataset.ownerOf(datasetId) != msgSender) revert NOT_DATASET_OWNER(msgSender);
    _;
  }

  /**
   * @notice Initialization function
   * @param dataset_ The address of the DatasetNFT contract
   * @param datasetId_ The ID of the Dataset NFT token
   */
  function __GenericSubscriptionManager_init(address dataset_, uint256 datasetId_) internal onlyInitializing {
    __ERC2771ContextExternalForwarderSourceUpgradeable_init_unchained(dataset_);
    __GenericSubscriptionManager_init_unchained(dataset_, datasetId_);
  }

  /**
   * @notice Initialization function
   * @param dataset_ The address of the DatasetNFT contract
   * @param datasetId_ The ID of the Dataset NFT token
   */
  function __GenericSubscriptionManager_init_unchained(address dataset_, uint256 datasetId_) internal onlyInitializing {
    dataset = IDatasetNFT(dataset_);
    datasetId = datasetId_;
  }

  /**
   * @notice Calculates the subscription fee for a given duration (in days) and number of consumers
   * @param durationInDays The duration of the subscription in days
   * @param consumers Number of consumers for the subscription (including owner)
   * @return address The payment token, or address(0) for native coin
   * @return uint256 The amount to pay
   */
  function _calculateFee(uint256 durationInDays, uint256 consumers) internal view virtual returns (address, uint256);

  /**
   * @notice Should charge the subscriber or revert
   * @dev Should call `IDistributionManager.receivePayment()` to distribute the payment
   * @param subscriber Who to charge
   * @param amount Amount to charge
   */
  function _charge(address subscriber, uint256 amount) internal virtual;

  /**
   * @notice Verifies if a given subscription is paid for a specified consumer
   * @param ds ID of the Dataset to access (ID of the target Dataset NFT token)
   * @param consumer Address of consumer, signing the data request
   * @return bool True if subscription is paid for `consumer`, false if it is not
   */
  function isSubscriptionPaidFor(uint256 ds, address consumer) external view returns (bool) {
    _requireCorrectDataset(ds);
    EnumerableSet.UintSet storage subscrs = _consumerSubscriptions[consumer];
    uint256 totalSubscribers = subscrs.length();
    for (uint256 i; i < totalSubscribers; i++) {
      uint256 sid = subscrs.at(i);
      if (_subscriptions[sid].validTill > block.timestamp) return true;
    }
    return false;
  }

  /**
   * @notice Returns a fee for a Dataset subscription with a given duration (in days) and number of consumers
   * @param ds ID of the Dataset to access (ID of the target Dataset NFT token)
   * @param durationInDays The duration of the subscription in days
   * @param consumers Count of consumers who have access to the data using this subscription (including owner)
   * @return token Token used as payment for the subscription, or address(0) for native currency
   * @return amount The fee amount to pay
   */
  function subscriptionFee(
    uint256 ds,
    uint256 durationInDays,
    uint256 consumers
  ) external view returns (address token, uint256 amount) {
    _requireCorrectDataset(ds);
    if (durationInDays == 0 || durationInDays > MAX_SUBSCRIPTION_DURATION_IN_DAYS)
      revert SUBSCRIPTION_DURATION_INVALID(1, MAX_SUBSCRIPTION_DURATION_IN_DAYS, durationInDays);
    if (consumers == 0) revert CONSUMER_ZERO();
    return _calculateFee(durationInDays, consumers);
  }

  /**
   * @notice Returns a fee for adding new consumers to a specific subscription
   * @param subscription ID of subscription (ID of the minted ERC721 token that represents the subscription)
   * @param extraConsumers Count of new consumers to add
   * @return amount The fee amount
   */
  function extraConsumerFee(uint256 subscription, uint256 extraConsumers) external view returns (uint256 amount) {
    if (extraConsumers == 0) revert CONSUMER_ZERO();
    SubscriptionDetails storage sd = _subscriptions[subscription];
    if (sd.validTill <= block.timestamp) revert SUBSCRIPTION_ENDED(sd.validTill, block.timestamp);
    // (sd.validTill - sd.validSince) was enforced during subscription to be integral multiple of a day in seconds
    uint256 durationInDays_ = (sd.validTill - sd.validSince) / 1 days;
    (, uint256 currentFee) = _calculateFee(durationInDays_, sd.paidConsumers);
    (, uint256 newFee) = _calculateFee(durationInDays_, sd.paidConsumers + extraConsumers);
    unchecked {
      return (newFee > currentFee) ? (newFee - currentFee) : 0;
    }
  }

  /**
   * @notice Subscribes to a Dataset and makes payment
   *
   * @dev Requirements:
   *
   *  - `durationInDays` must be greater than 0 and less than or equal to 365
   *  - `consumers` must be greater than 0
   *
   * Emits a {SubscriptionPaid} and a {Transfer} event.
   *
   * @param ds ID of the Dataset (ID of the target Dataset NFT token)
   * @param durationInDays Duration of the subscription in days
   * @param consumers Count of consumers who have access to the data with this subscription
   * @return sid ID of subscription (ID of the minted ERC721 token that represents the subscription)
   */
  function subscribe(uint256 ds, uint256 durationInDays, uint256 consumers) external payable returns (uint256 sid) {
    return _subscribe(ds, durationInDays, consumers);
  }

  /**
   * @notice Subscribes to a Dataset, makes payment and adds consumers' addresses
   *
   * @dev Requirements:
   *
   *  - `durationInDays` must be greater than 0 and less than or equal to 365
   *  - `consumers` length must be greater than 0
   *
   * Emits a {SubscriptionPaid}, a {Transfer}, and {ConsumerAdded} event(s).
   *
   * @param ds ID of the Dataset (ID of the target Dataset NFT token)
   * @param durationInDays Duration of subscription in days (maximum 365 days)
   * @param consumers Array of consumers who have access to the data with this subscription
   * @return sid ID of subscription (ID of the minted ERC721 token that represents the subscription)
   */
  function subscribeAndAddConsumers(
    uint256 ds,
    uint256 durationInDays,
    address[] calldata consumers
  ) external payable returns (uint256 sid) {
    sid = _subscribe(ds, durationInDays, consumers.length);
    _addConsumers(sid, consumers);
  }

  /**
   * @notice Extends a specific subscription with additional duration (in days) and/or consumers
   * @dev Subscriptions can only be extended duration-wise if remaining duration <= 30 days
   *
   * To extend a subscription only consumer-wise:
   *
   *  - `extraDurationInDays` should be 0
   *  - `extraConsumers` should be greater than 0
   *
   * To extend a subscription only duration-wise:
   *
   *  - `extraDurationInDays` should be greater than 0 and less than or equal to 365
   *  - `extraConsumers` should be 0
   *
   * To extend a subscription both duration-wise and consumer-wise:
   *
   *  -`extraDurationInDays` should be greater than 0 and less than or equal to 365
   *  -`extraConsumers` should be greater than 0
   *
   * Emits a {SubscriptionPaid} event.
   *
   * @param subscription ID of subscription (ID of the minted ERC721 token that represents the subscription)
   * @param extraDurationInDays Days to extend the subscription by
   * @param extraConsumers Number of consumers to add
   */
  function extendSubscription(
    uint256 subscription,
    uint256 extraDurationInDays,
    uint256 extraConsumers
  ) external payable {
    _extendSubscription(subscription, extraDurationInDays, extraConsumers);
  }

  /**
   * @notice Adds the given addresses as consumers of an already existing specified subscription
   * @dev Only callable by the owner of the respective subscription (owner of the ERC721 token that represents the subscription).
   * Emits {ConsumerAdded} event(s).
   * @param subscription ID of subscription (ID of the NFT token that represents the subscription)
   * @param consumers Array of consumers to have access to the data with the specifed subscription
   */
  function addConsumers(
    uint256 subscription,
    address[] calldata consumers
  ) external onlySubscriptionOwner(subscription) {
    _addConsumers(subscription, consumers);
  }

  /**
   * @notice Removes the specified consumers from the set of consumers of the given subscription
   * @dev No refund is paid, but count of consumers is retained.
   * Only callable by the owner of the respective subscription (owner of the ERC721 token that represents the subscription)
   * Emits {ConsumerRemoved} event(s).
   * @param subscription ID of subscription (ID of the NFT token that represents the subscription)
   * @param consumers Array with the addresses of the consumers to remove
   */
  function removeConsumers(
    uint256 subscription,
    address[] calldata consumers
  ) external onlySubscriptionOwner(subscription) {
    _removeConsumers(subscription, consumers);
  }

  /**
   * @notice Replaces a set of old consumers with a same-size set of new consumers for the given subscription
   * @dev Only callable by the owner of the respective subscription (owner of the ERC721 token that represents the subscription).
   * Reverts with `CONSUMER_NOT_FOUND` custom error if `oldConsumers` contains address(es) not present in the subscription's
   * current set of consumers.
   * Emits {ConsumerAdded} and {ConsumerRemoved} event(s).
   * @param subscription ID of subscription (ID of the NFT token that represents the subscription)
   * @param oldConsumers Array containing the addresses of consumers to remove
   * @param newConsumers Array containing the addresses of consumers to add
   */
  function replaceConsumers(
    uint256 subscription,
    address[] calldata oldConsumers,
    address[] calldata newConsumers
  ) external onlySubscriptionOwner(subscription) {
    _replaceConsumers(subscription, oldConsumers, newConsumers);
  }

  /**
   * @notice Internal subscribe function
   * @dev Mints an ERC721 token that represents the creation of the subscription.
   * Called by `subscribe()` and `subscribeAndAddConsumers()`.
   * Emits a {SubscriptionPaid} and a {Transfer} event.
   * @param ds ID of the Dataset to subscribe to (ID of the target Dataset NFT token)
   * @param durationInDays Duration of subscription in days (maximum 365 days)
   * @param consumers Count of consumers to have access to the data with this subscription
   * @return sid ID of subscription (ID of the minted ERC721 token that represents the subscription)
   */
  function _subscribe(uint256 ds, uint256 durationInDays, uint256 consumers) internal returns (uint256 sid) {
    _requireCorrectDataset(ds);
    if (balanceOf(_msgSender()) != 0) revert CONSUMER_ALREADY_SUBSCRIBED(_msgSender());
    if (durationInDays == 0 || durationInDays > MAX_SUBSCRIPTION_DURATION_IN_DAYS)
      revert SUBSCRIPTION_DURATION_INVALID(1, MAX_SUBSCRIPTION_DURATION_IN_DAYS, durationInDays);

    if (consumers == 0) revert CONSUMER_ZERO();

    (, uint256 fee) = _calculateFee(durationInDays, consumers);
    _charge(_msgSender(), fee);

    sid = ++_mintCounter;
    SubscriptionDetails storage sd = _subscriptions[sid];
    sd.validSince = block.timestamp;
    sd.validTill = block.timestamp + (durationInDays * 1 days);
    sd.paidConsumers = consumers;
    _safeMint(_msgSender(), sid);
    emit SubscriptionPaid(sid, sd.validSince, sd.validTill, sd.paidConsumers);
  }

  /**
   * @notice Internal extendSubscription function
   * @dev Subscriptions can only be extended if remaining duration <= 30 days.
   * Called by `extendSubscription()`.
   * Emits a {SubscriptionPaid} event.
   * @param subscription ID of subscription (ID of the minted ERC721 token that represents the subscription)
   * @param extraDurationInDays Days to extend the subscription by
   * @param extraConsumers Number of extra consumers to add
   */
  function _extendSubscription(uint256 subscription, uint256 extraDurationInDays, uint256 extraConsumers) internal {
    _requireMinted(subscription);

<<<<<<< HEAD
=======
    if (extraDurationInDays > MAX_SUBSCRIPTION_DURATION_IN_DAYS)
      revert SUBSCRIPTION_DURATION_INVALID(1, MAX_SUBSCRIPTION_DURATION_IN_DAYS, extraDurationInDays);

>>>>>>> ad6acb49
    SubscriptionDetails storage sd = _subscriptions[subscription];
    uint256 newDurationInDays;
    uint256 newValidSince;
    uint256 currentFee;

    if (sd.validTill > block.timestamp) {
      // Subscription is still valid but remaining duration must be <= 30 days to extend it
<<<<<<< HEAD
      if (extraDurationInDays > 0)
        if ((sd.validTill - block.timestamp) > MAX_SUBSCRIPTION_EXTENSION_IN_DAYS * 1 days)
          revert SUBSCRIPTION_REMAINING_DURATION(
            MAX_SUBSCRIPTION_EXTENSION_IN_DAYS * 1 days,
            (sd.validTill - block.timestamp)
          );
=======
      if (extraDurationInDays > 0) {
        unchecked {
          uint256 remainingDuration = sd.validTill - block.timestamp;
          if (remainingDuration > MAX_SUBSCRIPTION_EXTENSION_IN_DAYS * 1 days)
            revert SUBSCRIPTION_REMAINING_DURATION(MAX_SUBSCRIPTION_EXTENSION_IN_DAYS * 1 days, remainingDuration);
        }
      }
>>>>>>> ad6acb49

      // (sd.validTill - sd.validSince) was enforced during subscription to be an integral multiple of a day in seconds
      uint256 currentDurationInDays = (sd.validTill - sd.validSince) / 1 days;
      (, currentFee) = _calculateFee(currentDurationInDays, sd.paidConsumers);
      newValidSince = sd.validSince;
      newDurationInDays = currentDurationInDays + extraDurationInDays;
    } else {
      // Subscription is already invalid
      // currentFee = 0;
      newValidSince = block.timestamp;
      newDurationInDays = extraDurationInDays;
    }

    newDurationInDays = newDurationInDays <= MAX_SUBSCRIPTION_DURATION_IN_DAYS
      ? newDurationInDays
      : MAX_SUBSCRIPTION_DURATION_IN_DAYS;

    uint256 newConsumers = sd.paidConsumers + extraConsumers;
    (, uint256 newFee) = _calculateFee(newDurationInDays, newConsumers);
    if (newFee <= currentFee) revert NOTHING_TO_PAY();

    unchecked {
      _charge(_msgSender(), newFee - currentFee);
    }

    sd.validSince = newValidSince;
    sd.validTill = newValidSince + (newDurationInDays * 1 days);
    sd.paidConsumers = newConsumers;
    emit SubscriptionPaid(subscription, sd.validSince, sd.validTill, sd.paidConsumers);
  }

  /**
   * @notice Internal addConsumers function
   * @dev Called by `addConsumers()` and `subscribeAndAddConsumers()`.
   * Emits {ConsumerAdded} event(s) on condition.
   * @param subscription ID of subscription (ID of the NFT token that represents the subscription)
   * @param consumers Array of consumers to have access to the data with the specifed subscription
   */
  function _addConsumers(uint256 subscription, address[] calldata consumers) internal {
    _requireMinted(subscription);
    SubscriptionDetails storage sd = _subscriptions[subscription];
    if (sd.consumers.length() + consumers.length > sd.paidConsumers)
      revert MAX_CONSUMERS_ADDITION_REACHED(sd.paidConsumers, sd.consumers.length() + consumers.length);
    for (uint256 i; i < consumers.length; i++) {
      address consumer = consumers[i];
      bool added = sd.consumers.add(consumer);
      if (added) {
        _consumerSubscriptions[consumer].add(subscription);
        emit ConsumerAdded(subscription, consumer);
      }
    }
  }

  /**
   * @notice Internal removeConsumers function
   * @dev Called by `removeConsumers()`.
   * Emits {ConsumerRemoved} event(s) on condition.
   * @param subscription ID of subscription (ID of the NFT token that represents the subscription)
   * @param consumers Array with the addresses of the consumers to remove
   */
  function _removeConsumers(uint256 subscription, address[] calldata consumers) internal {
    _requireMinted(subscription);
    SubscriptionDetails storage sd = _subscriptions[subscription];
    for (uint256 i; i < consumers.length; i++) {
      address consumer = consumers[i];
      bool removed = sd.consumers.remove(consumer);
      if (removed) {
        _consumerSubscriptions[consumer].remove(subscription);
        emit ConsumerRemoved(subscription, consumer);
      }
    }
  }

  /**
   * @notice Internal replaceConsumers function
   * @dev Called by `replaceConsumers()`.
   * Emits {ConsumerAdded}, {ConsumerRemoved} event(s) on conditions.
   * @param subscription ID of subscription (ID of the NFT token that represents the subscription)
   * @param oldConsumers Array containing the addresses of consumers to remove
   * @param newConsumers Array containing the addresses of consumers to add
   */
  function _replaceConsumers(
    uint256 subscription,
    address[] calldata oldConsumers,
    address[] calldata newConsumers
  ) internal {
    _requireMinted(subscription);
    SubscriptionDetails storage sd = _subscriptions[subscription];
    if (oldConsumers.length != newConsumers.length) revert ARRAY_LENGTH_MISMATCH();
    for (uint256 i; i < oldConsumers.length; i++) {
      address consumer = oldConsumers[i];
      bool removed = sd.consumers.remove(consumer);
      if (removed) {
        _consumerSubscriptions[consumer].remove(subscription);
        emit ConsumerRemoved(subscription, consumer);
      } else {
        // Should revert because otherwise we can exeed paidConsumers limit
        revert CONSUMER_NOT_FOUND(subscription, consumer);
      }
      consumer = newConsumers[i];
      bool added = sd.consumers.add(consumer);
      if (added) {
        _consumerSubscriptions[consumer].add(subscription);
        emit ConsumerAdded(subscription, consumer);
      }
    }
  }

  /**
   * @notice Reverts with `UNSUPPORTED_DATASET` custom error if `_datasetId` is not the ID of the managed Dataset
   * @dev The ID of the managed dataset is set at `__GenericSubscriptionManager_init_unchained()`
   * @param _datasetId The ID to check
   */
  function _requireCorrectDataset(uint256 _datasetId) internal view {
    if (datasetId != _datasetId) revert UNSUPPORTED_DATASET(_datasetId);
  }

  function _msgSender()
    internal
    view
    virtual
    override(Context, ERC2771ContextExternalForwarderSourceUpgradeable)
    returns (address sender)
  {
    return ERC2771ContextExternalForwarderSourceUpgradeable._msgSender();
  }

  function _msgData()
    internal
    view
    virtual
    override(Context, ERC2771ContextExternalForwarderSourceUpgradeable)
    returns (bytes calldata)
  {
    return ERC2771ContextExternalForwarderSourceUpgradeable._msgData();
  }
}<|MERGE_RESOLUTION|>--- conflicted
+++ resolved
@@ -330,12 +330,6 @@
   function _extendSubscription(uint256 subscription, uint256 extraDurationInDays, uint256 extraConsumers) internal {
     _requireMinted(subscription);
 
-<<<<<<< HEAD
-=======
-    if (extraDurationInDays > MAX_SUBSCRIPTION_DURATION_IN_DAYS)
-      revert SUBSCRIPTION_DURATION_INVALID(1, MAX_SUBSCRIPTION_DURATION_IN_DAYS, extraDurationInDays);
-
->>>>>>> ad6acb49
     SubscriptionDetails storage sd = _subscriptions[subscription];
     uint256 newDurationInDays;
     uint256 newValidSince;
@@ -343,14 +337,6 @@
 
     if (sd.validTill > block.timestamp) {
       // Subscription is still valid but remaining duration must be <= 30 days to extend it
-<<<<<<< HEAD
-      if (extraDurationInDays > 0)
-        if ((sd.validTill - block.timestamp) > MAX_SUBSCRIPTION_EXTENSION_IN_DAYS * 1 days)
-          revert SUBSCRIPTION_REMAINING_DURATION(
-            MAX_SUBSCRIPTION_EXTENSION_IN_DAYS * 1 days,
-            (sd.validTill - block.timestamp)
-          );
-=======
       if (extraDurationInDays > 0) {
         unchecked {
           uint256 remainingDuration = sd.validTill - block.timestamp;
@@ -358,7 +344,6 @@
             revert SUBSCRIPTION_REMAINING_DURATION(MAX_SUBSCRIPTION_EXTENSION_IN_DAYS * 1 days, remainingDuration);
         }
       }
->>>>>>> ad6acb49
 
       // (sd.validTill - sd.validSince) was enforced during subscription to be an integral multiple of a day in seconds
       uint256 currentDurationInDays = (sd.validTill - sd.validSince) / 1 days;
