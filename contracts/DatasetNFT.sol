// SPDX-License-Identifier: MIT
pragma solidity ^0.8.0;

import "@openzeppelin/contracts/access/AccessControl.sol";
import "@openzeppelin/contracts/token/ERC721/IERC721.sol";
import "@openzeppelin/contracts/token/ERC721/ERC721.sol";
import "@openzeppelin/contracts/utils/cryptography/ECDSA.sol";
import "@openzeppelin/contracts/utils/Address.sol";
import "@openzeppelin/contracts/proxy/Clones.sol";
import "@openzeppelin/contracts/utils/Strings.sol";
import "./interfaces/IDistributionManager.sol";
import "./interfaces/ISubscriptionManager.sol";
import "./interfaces/IVerifierManager.sol";
import "./interfaces/IDatasetNFT.sol";
import "./interfaces/IFragmentNFT.sol";

contract DatasetNFT is IDatasetNFT, ERC721, AccessControl {
    string private constant NAME = "AllianceBlock DataTunnel Dataset";
    string private constant SYMBOL = "ABDTDS";

    bytes32 public constant SIGNER_ROLE = keccak256("SIGNER_ROLE");

    error NOT_OWNER(uint256 id, address account);
    error BAD_SIGNATURE(bytes32 msgHash, address recoveredSigner);

    event ManagersConfigChange(uint256 id);
    event FragmentInstanceDeployement(uint256 id, address instance);
<<<<<<< HEAD


    address public fragmentImplementation;
    address public deployerFeeBeneficiary;
    mapping(uint256 id => ManagersConfig config) public configurations;
    mapping(uint256 id => ManagersConfig proxy) public proxies;
    mapping(uint256 id => IFragmentNFT fragment) public fragments;
=======
    event DatasetUuidSet(string uuid, uint256 ds);

    address public fragmentImplementation;
    address public deployerFeeBeneficiary;
    uint256 internal mintCounter;
    mapping(uint256 id => ManagersConfig config) public configurations;
    mapping(uint256 id => ManagersConfig proxy) public proxies;
    mapping(uint256 id => IFragmentNFT fragment) public fragments;
    mapping(uint256 => string) public uuids;
>>>>>>> 77c1f333
    mapping(DeployerFeeModel feeModel => uint256 feePercentage) public deployerFeeModelPercentage;
    mapping(uint256 id => DeployerFeeModel feeModel) public deployerFeeModels;

    modifier onlyTokenOwner(uint256 id) {
        if(_ownerOf(id) != _msgSender()) revert NOT_OWNER(id, _msgSender());
        _;
    }

    constructor() ERC721(NAME, SYMBOL) {
        _grantRole(DEFAULT_ADMIN_ROLE, _msgSender());
    }

    //TODO handle metadata URI stuff

    /**
     * @notice Mints a Dataset NFT
     * @param to Dataset admin
     * @param signature Signature from a DT service confirming creation of Dataset
     */
<<<<<<< HEAD
    function mint(uint256 id, address to, bytes calldata signature) external {
        bytes32 msgHash = _mintMessageHash(id);
=======
    function mint(address to, bytes calldata signature) external returns (uint256) {
        require(!Strings.equal(uuids[mintCounter], ""), "No uuid set for data set id");
        bytes32 msgHash = _mintMessageHash(mintCounter);
>>>>>>> 77c1f333
        address signer = ECDSA.recover(msgHash, signature);

        if(!hasRole(SIGNER_ROLE, signer)) revert BAD_SIGNATURE(msgHash, signer);

        _mint(to, mintCounter);

        return mintCounter;
    }

    function setUuidForDatasetId(string memory uuid) external onlyRole(DEFAULT_ADMIN_ROLE) returns (uint256 ds) {
        ds = ++mintCounter;
        uuids[ds] = uuid;

        emit DatasetUuidSet(uuid, ds);
    }

    function setManagers(uint256 id, ManagersConfig calldata config) external onlyTokenOwner(id) {
        bool changed;
        if(configurations[id].subscriptionManager != config.subscriptionManager) {
            proxies[id].subscriptionManager = _cloneAndInitialize(config.subscriptionManager, id);
            changed = true;
        }
        if(configurations[id].distributionManager != config.distributionManager) {
            proxies[id].distributionManager = _cloneAndInitialize(config.distributionManager, id);
            changed = true;
        }
        if(configurations[id].verifierManager != config.verifierManager) {
            proxies[id].verifierManager = _cloneAndInitialize(config.verifierManager, id);
            changed = true;
        }
        if (changed) {
            configurations[id] = config;
            emit ManagersConfigChange(id);
        }
    }

    function setDeployerFeeModelPercentages(DeployerFeeModel[] calldata models, uint256[] calldata percentages) external onlyRole(DEFAULT_ADMIN_ROLE) {
        require(models.length == percentages.length, "array length missmatch");
        for(uint256 i; i < models.length; i++) {
            DeployerFeeModel m = models[i];
            require(uint8(m) != 0, "model 0 always has no fee");
            uint256 p = percentages[i];
            require(p <= 1e18, "percentage can not be more than 100%");
            deployerFeeModelPercentage[m] = p;
        }
    }

    function setDeployerFeeModel(uint256 datasetId, DeployerFeeModel model) external onlyRole(DEFAULT_ADMIN_ROLE) {
        deployerFeeModels[datasetId] = model;
    }

<<<<<<< HEAD

    function setDeployerFeeModelPercentages(DeployerFeeModel[] calldata models, uint256[] calldata percentages) external onlyRole(DEFAULT_ADMIN_ROLE) {
        require(models.length == percentages.length, "array length missmatch");
        for(uint256 i; i < models.length; i++) {
            DeployerFeeModel m = models[i];
            require(uint8(m) != 0, "model 0 always has no fee");
            uint256 p = percentages[i];
            require(p <= 1e18, "percentage can not be more than 100%");
            deployerFeeModelPercentage[m] = p;
        }
    }

    function setDeployerFeeModel(uint256 datasetId, DeployerFeeModel model) external onlyRole(DEFAULT_ADMIN_ROLE) {
        deployerFeeModels[datasetId] = model;
    }

    function setDeployerFeeBeneficiary(address deployerFeeBeneficiary_) external onlyRole(DEFAULT_ADMIN_ROLE) {
        deployerFeeBeneficiary = deployerFeeBeneficiary_;
    }

    function setFragmentImplementation(address fragmentImplementation_) external onlyRole(DEFAULT_ADMIN_ROLE){
=======
    function setDeployerFeeBeneficiary(address deployerFeeBeneficiary_) external onlyRole(DEFAULT_ADMIN_ROLE) {
        require(deployerFeeBeneficiary_ != address(0), "invalid zero address provided");
        deployerFeeBeneficiary = deployerFeeBeneficiary_;
    }

    function setFragmentImplementation(address fragmentImplementation_) external onlyRole(DEFAULT_ADMIN_ROLE) {
>>>>>>> 77c1f333
        require(fragmentImplementation_ == address(0) || Address.isContract(fragmentImplementation_), "invalid fragment implementation address");
        fragmentImplementation = fragmentImplementation_;
    }

    function deployFragmentInstance(uint256 id) external onlyTokenOwner(id) returns (address) {
        require(fragmentImplementation != address(0), "fragment creation disabled");
        require(address(fragments[id]) == address(0), "fragment instance already deployed");
        IFragmentNFT instance = IFragmentNFT(_cloneAndInitialize(fragmentImplementation, id));
        fragments[id] = instance;
        emit FragmentInstanceDeployement(id, address(instance));
        return address(instance);
    }

    function proposeFragment(uint256 datasetId, address to, bytes32 tag, bytes calldata signature) external {
        IFragmentNFT fragmentInstance = fragments[datasetId];
        require(address(fragmentInstance) != address(0), "No fragment instance deployed");
        fragmentInstance.propose(to, tag, signature);
    }

    function proposeManyFragments(
        uint256 datasetId,
        address[] memory owners,
        bytes32[] memory tags,
        bytes calldata signature
    ) external {
        IFragmentNFT fragmentInstance = fragments[datasetId];
        require(address(fragmentInstance) != address(0), "No fragment instance deployed");
        fragmentInstance.proposeMany(owners, tags, signature);
    }

    function isSigner(address account) external view returns (bool) {
        return hasRole(SIGNER_ROLE, account);
    }

    function subscriptionManager(uint256 id) external view returns (address) {
        return proxies[id].subscriptionManager;
    }

    function distributionManager(uint256 id) external view returns (address) {
        return proxies[id].distributionManager;
    }

    function verifierManager(uint256 id) public view returns (address) {
        return proxies[id].verifierManager;
    }

    function fragmentNFT(uint256 id) external view returns (address) {
        return address(fragments[id]);
    }

<<<<<<< HEAD
    function deployerFeePercentage(uint256 id) external view returns(uint256) {
=======
    function deployerFeePercentage(uint256 id) external view returns (uint256) {
>>>>>>> 77c1f333
        DeployerFeeModel m = deployerFeeModels[id];
        return deployerFeeModelPercentage[m];
    }

    function supportsInterface(bytes4 interfaceId) public view virtual override(IERC165, ERC721, AccessControl) returns (bool) {
        return interfaceId == type(IDatasetNFT).interfaceId || super.supportsInterface(interfaceId);
    }

    function _cloneAndInitialize(address implementation, uint256 datasetId) internal returns (address proxy) {
        require(implementation != address(0), "bad implementation address");
        proxy = Clones.clone(implementation);
        IDatasetLinkInitializable(proxy).initialize(address(this), datasetId);
    }

<<<<<<< HEAD


    function _mintMessageHash(uint256 id) private view returns(bytes32) {
=======
    function _mintMessageHash(uint256 id) private view returns (bytes32) {
>>>>>>> 77c1f333
        return ECDSA.toEthSignedMessageHash(abi.encodePacked(
            block.chainid,
            address(this),
            id
        ));
    }

}<|MERGE_RESOLUTION|>--- conflicted
+++ resolved
@@ -25,15 +25,6 @@
 
     event ManagersConfigChange(uint256 id);
     event FragmentInstanceDeployement(uint256 id, address instance);
-<<<<<<< HEAD
-
-
-    address public fragmentImplementation;
-    address public deployerFeeBeneficiary;
-    mapping(uint256 id => ManagersConfig config) public configurations;
-    mapping(uint256 id => ManagersConfig proxy) public proxies;
-    mapping(uint256 id => IFragmentNFT fragment) public fragments;
-=======
     event DatasetUuidSet(string uuid, uint256 ds);
 
     address public fragmentImplementation;
@@ -43,7 +34,6 @@
     mapping(uint256 id => ManagersConfig proxy) public proxies;
     mapping(uint256 id => IFragmentNFT fragment) public fragments;
     mapping(uint256 => string) public uuids;
->>>>>>> 77c1f333
     mapping(DeployerFeeModel feeModel => uint256 feePercentage) public deployerFeeModelPercentage;
     mapping(uint256 id => DeployerFeeModel feeModel) public deployerFeeModels;
 
@@ -63,14 +53,9 @@
      * @param to Dataset admin
      * @param signature Signature from a DT service confirming creation of Dataset
      */
-<<<<<<< HEAD
-    function mint(uint256 id, address to, bytes calldata signature) external {
-        bytes32 msgHash = _mintMessageHash(id);
-=======
     function mint(address to, bytes calldata signature) external returns (uint256) {
         require(!Strings.equal(uuids[mintCounter], ""), "No uuid set for data set id");
         bytes32 msgHash = _mintMessageHash(mintCounter);
->>>>>>> 77c1f333
         address signer = ECDSA.recover(msgHash, signature);
 
         if(!hasRole(SIGNER_ROLE, signer)) revert BAD_SIGNATURE(msgHash, signer);
@@ -122,36 +107,12 @@
         deployerFeeModels[datasetId] = model;
     }
 
-<<<<<<< HEAD
-
-    function setDeployerFeeModelPercentages(DeployerFeeModel[] calldata models, uint256[] calldata percentages) external onlyRole(DEFAULT_ADMIN_ROLE) {
-        require(models.length == percentages.length, "array length missmatch");
-        for(uint256 i; i < models.length; i++) {
-            DeployerFeeModel m = models[i];
-            require(uint8(m) != 0, "model 0 always has no fee");
-            uint256 p = percentages[i];
-            require(p <= 1e18, "percentage can not be more than 100%");
-            deployerFeeModelPercentage[m] = p;
-        }
-    }
-
-    function setDeployerFeeModel(uint256 datasetId, DeployerFeeModel model) external onlyRole(DEFAULT_ADMIN_ROLE) {
-        deployerFeeModels[datasetId] = model;
-    }
-
-    function setDeployerFeeBeneficiary(address deployerFeeBeneficiary_) external onlyRole(DEFAULT_ADMIN_ROLE) {
-        deployerFeeBeneficiary = deployerFeeBeneficiary_;
-    }
-
-    function setFragmentImplementation(address fragmentImplementation_) external onlyRole(DEFAULT_ADMIN_ROLE){
-=======
     function setDeployerFeeBeneficiary(address deployerFeeBeneficiary_) external onlyRole(DEFAULT_ADMIN_ROLE) {
         require(deployerFeeBeneficiary_ != address(0), "invalid zero address provided");
         deployerFeeBeneficiary = deployerFeeBeneficiary_;
     }
 
     function setFragmentImplementation(address fragmentImplementation_) external onlyRole(DEFAULT_ADMIN_ROLE) {
->>>>>>> 77c1f333
         require(fragmentImplementation_ == address(0) || Address.isContract(fragmentImplementation_), "invalid fragment implementation address");
         fragmentImplementation = fragmentImplementation_;
     }
@@ -202,11 +163,7 @@
         return address(fragments[id]);
     }
 
-<<<<<<< HEAD
-    function deployerFeePercentage(uint256 id) external view returns(uint256) {
-=======
     function deployerFeePercentage(uint256 id) external view returns (uint256) {
->>>>>>> 77c1f333
         DeployerFeeModel m = deployerFeeModels[id];
         return deployerFeeModelPercentage[m];
     }
@@ -221,13 +178,7 @@
         IDatasetLinkInitializable(proxy).initialize(address(this), datasetId);
     }
 
-<<<<<<< HEAD
-
-
-    function _mintMessageHash(uint256 id) private view returns(bytes32) {
-=======
     function _mintMessageHash(uint256 id) private view returns (bytes32) {
->>>>>>> 77c1f333
         return ECDSA.toEthSignedMessageHash(abi.encodePacked(
             block.chainid,
             address(this),
